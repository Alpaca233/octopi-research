--- conflicted
+++ resolved
@@ -2703,7 +2703,6 @@
         if z_pos_mm is None:
             z_pos_mm = self.navigationController.z_pos_mm
 
-<<<<<<< HEAD
         # block entry update signals
         self.entry_minZ.blockSignals(True)
         self.entry_maxZ.blockSignals(True)
@@ -2711,23 +2710,9 @@
         # set entry range values bith to current z pos
         self.entry_minZ.setValue(z_pos_mm*1000)
         self.entry_maxZ.setValue(z_pos_mm*1000)
-        print("init z-level wellplate:", self.entry_minZ.value())
+        print("init z-level flexible:", self.entry_minZ.value())
 
         # reallow updates from entry sinals (signal enforces min <= max when we update either entry)
-=======
-        self.entry_minZ.blockSignals(True)
-        self.entry_maxZ.blockSignals(True)
-        try:
-            self.navigationController.zPos.disconnect(self.update_z_min)
-            self.navigationController.zPos.disconnect(self.update_z_max)
-        except TypeError:
-            pass
-
-        self.entry_minZ.setValue(z_pos_mm*1000)
-        self.entry_maxZ.setValue(z_pos_mm*1000)
-        print("init z-level flexible:", self.entry_minZ.value())
-
->>>>>>> 3f4088cc
         self.entry_minZ.blockSignals(False)
         self.entry_maxZ.blockSignals(False)
 
@@ -3711,14 +3696,6 @@
         # block entry update signals
         self.entry_minZ.blockSignals(True)
         self.entry_maxZ.blockSignals(True)
-<<<<<<< HEAD
-=======
-        try:
-            self.navigationController.zPos.disconnect(self.update_z_min)
-            self.navigationController.zPos.disconnect(self.update_z_max)
-        except TypeError:
-            pass
->>>>>>> 3f4088cc
 
         # set entry range values bith to current z pos
         self.entry_minZ.setValue(z_pos_mm*1000)
