--- conflicted
+++ resolved
@@ -3430,11 +3430,7 @@
         self.acquisition_start_time = None
         self.manual_shape = None
         self.eta_seconds = 0
-<<<<<<< HEAD
         self.parent = self.multipointController.parent
-=======
-        self.is_current_acquisition_widget = False
->>>>>>> 9fe89fc9
         self.add_components()
         self.setFrameStyle(QFrame.Panel | QFrame.Raised)
         self.set_default_scan_size()
