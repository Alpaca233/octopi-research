--- conflicted
+++ resolved
@@ -415,25 +415,6 @@
         settings_group.setFrameStyle(QFrame.Panel | QFrame.Raised)
         settings_layout = QVBoxLayout()
 
-<<<<<<< HEAD
-        # Two interfaces checkbox
-        self.has_two_interfaces_cb = QCheckBox("Has Two Interfaces")
-
-        # Glass top checkbox
-        self.use_glass_top_cb = QCheckBox("Use Glass Top")
-
-        # Range
-        """
-        range_layout = QHBoxLayout()
-        range_layout.addWidget(QLabel("Laser AF Range (μm):"))
-        self.range_spinbox = QDoubleSpinBox()
-        self.range_spinbox.setRange(0, 1000)
-        self.range_spinbox.setValue(100)
-        self.range_spinbox.setDecimals(1)
-        range_layout.addWidget(self.range_spinbox)
-        layout.addLayout(range_layout)
-        """
-=======
         # Create spinboxes for numerical parameters
         self.spinboxes = {}
 
@@ -488,7 +469,6 @@
         )
         self.spot_mode_combo.setCurrentIndex(current_index)
         spot_mode_layout.addWidget(self.spot_mode_combo)
->>>>>>> 533807fc
 
         # Apply button
         self.apply_button = QPushButton("Apply and Initialize")
@@ -564,11 +544,6 @@
             self.spot_mode_combo.setCurrentIndex(index)
 
     def apply_settings(self):
-<<<<<<< HEAD
-        self.laser_af_controller.set_laser_af_properties(
-            has_two_interfaces=self.has_two_interfaces_cb.isChecked(),
-            use_glass_top=self.use_glass_top_cb.isChecked(),
-=======
         updates = {
             "laser_af_averaging_n": int(self.spinboxes["laser_af_averaging_n"].value()),
             "displacement_success_window_um": self.spinboxes["displacement_success_window_um"].value(),
@@ -600,7 +575,6 @@
         self.calibration_label = QLabel()
         self.calibration_label.setText(
             f"Calibration Result: {self.laserAutofocusController.laser_af_properties.pixel_to_um:.3f} pixels/um"
->>>>>>> 533807fc
         )
         self.layout().addWidget(self.calibration_label)
 
