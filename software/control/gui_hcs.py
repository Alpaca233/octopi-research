# set QT_API environment variable
import os 
import sys
import time
os.environ["QT_API"] = "pyqt5"
import qtpy

# qt libraries
from qtpy.QtCore import *
from qtpy.QtWidgets import *
from qtpy.QtGui import *

from control._def import *

# app specific libraries
import control.widgets as widgets
import control.ImSwitch.napariViewerWidget as napariViewerWidget


if CAMERA_TYPE == "Toupcam":
    try:
        import control.camera_toupcam as camera
    except:
        print("Problem importing Toupcam, defaulting to default camera")
        import control.camera as camera
elif CAMERA_TYPE == "FLIR":
    try:
        import control.camera_flir as camera
    except:
        print("Problem importing FLIR camera, defaulting to default camera")
        import control.camera as camera
else:
    import control.camera as camera

if FOCUS_CAMERA_TYPE == "Toupcam":
    try:
        import control.camera_toupcam as camera_fc
    except:
        print("Problem importing Toupcam for focus, defaulting to default camera")
        import control.camera as camera_fc
elif FOCUS_CAMERA_TYPE == "FLIR":
    try:
        import control.camera_flir as camera_fc
    except:
        print("Problem importing FLIR camera for focus, defaulting to default camera")
        import control.camera as camera_fc
else:
    import control.camera as camera_fc



import control.core as core
import control.microcontroller as microcontroller

import control.serial_peripherals as serial_peripherals

if SUPPORT_LASER_AUTOFOCUS:
    import control.core_displacement_measurement as core_displacement_measurement

import pyqtgraph.dockarea as dock
import time

SINGLE_WINDOW = True # set to False if use separate windows for display and control

class OctopiGUI(QMainWindow):

    # variables
    fps_software_trigger = 100

    def __init__(self, is_simulation = False, *args, **kwargs):
        super().__init__(*args, **kwargs)

        # image display windows
        self.imageDisplayTabs = QTabWidget()

        # napari viewer
        if USE_NAPARI_FOR_LIVE_VIEW:
            self.napariViewer_live = napariViewerWidget.ImageWidget()
            self.napariViewer_live.setLiveViewLayers(['Live'])
            self.imageDisplayTabs.addTab(self.napariViewer_live, "Live View")
        else:
            if ENABLE_TRACKING:
                self.imageDisplayWindow = core.ImageDisplayWindow(draw_crosshairs=True)
                self.imageDisplayWindow.show_ROI_selector()
            else:
                self.imageDisplayWindow = core.ImageDisplayWindow(draw_crosshairs=True,show_LUT=True,autoLevels=True)
            self.imageDisplayTabs.addTab(self.imageDisplayWindow.widget, "Live View")
       
        # to do
        if USE_NAPARI_FOR_MULTIPOINT:
            self.imageArrayDisplayWindow = core.ImageArrayDisplayWindow() # to remove
            self.napariViewer_multiPoint = napariViewerWidget.ImageWidget()
            self.napariViewer_multiPoint.setLiveViewLayers(['test'])
            self.imageDisplayTabs.addTab(self.napariViewer_multiPoint, "Multichannel Acquisition")
        else:
            self.imageArrayDisplayWindow = core.ImageArrayDisplayWindow()
            self.imageDisplayTabs.addTab(self.imageArrayDisplayWindow.widget, "Multichannel Acquisition")
        
        self.objectiveStore = core.ObjectiveStore()

        # load objects
        if is_simulation:
            if ENABLE_SPINNING_DISK_CONFOCAL:
                self.xlight = serial_peripherals.XLight_Simulation()
            if SUPPORT_LASER_AUTOFOCUS:
                self.camera = camera.Camera_Simulation(rotate_image_angle=ROTATE_IMAGE_ANGLE,flip_image=FLIP_IMAGE)
                self.camera.set_pixel_format(DEFAULT_PIXEL_FORMAT)
                self.camera_focus = camera_fc.Camera_Simulation()
            else:
                self.camera = camera.Camera_Simulation(rotate_image_angle=ROTATE_IMAGE_ANGLE,flip_image=FLIP_IMAGE)
            self.microcontroller = microcontroller.Microcontroller_Simulation()
        else:
            if ENABLE_SPINNING_DISK_CONFOCAL:
                self.xlight = serial_peripherals.XLight()
            try:
                if SUPPORT_LASER_AUTOFOCUS:
                    sn_camera_main = camera.get_sn_by_model(MAIN_CAMERA_MODEL)
                    sn_camera_focus = camera_fc.get_sn_by_model(FOCUS_CAMERA_MODEL)
                    self.camera = camera.Camera(sn=sn_camera_main,rotate_image_angle=ROTATE_IMAGE_ANGLE,flip_image=FLIP_IMAGE)
                    self.camera.open()
                    self.camera_focus = camera_fc.Camera(sn=sn_camera_focus)
                    self.camera_focus.open()
                else:
                    self.camera = camera.Camera(rotate_image_angle=ROTATE_IMAGE_ANGLE,flip_image=FLIP_IMAGE)
                    self.camera.open()
            except:
                if SUPPORT_LASER_AUTOFOCUS:
                    self.camera = camera.Camera_Simulation(rotate_image_angle=ROTATE_IMAGE_ANGLE,flip_image=FLIP_IMAGE)
                    self.camera.open()
                    self.camera_focus = camera.Camera_Simulation()
                    self.camera_focus.open()
                else:
                    self.camera = camera.Camera_Simulation(rotate_image_angle=ROTATE_IMAGE_ANGLE,flip_image=FLIP_IMAGE)
                    self.camera.open()
                print('! camera not detected, using simulated camera !')
            self.microcontroller = microcontroller.Microcontroller(version=CONTROLLER_VERSION,sn=CONTROLLER_SN)

        # reset the MCU
        self.microcontroller.reset()
        time.sleep(0.5)

        # reinitialize motor drivers and DAC (in particular for V2.1 driver board where PG is not functional)
        self.microcontroller.initialize_drivers()
        time.sleep(0.5)

        # configure the actuators
        self.microcontroller.configure_actuators()

        self.configurationManager = core.ConfigurationManager(filename='./channel_configurations.xml')

        self.streamHandler = core.StreamHandler(display_resolution_scaling=DEFAULT_DISPLAY_CROP/100)
        self.liveController = core.LiveController(self.camera,self.microcontroller,self.configurationManager)
        self.navigationController = core.NavigationController(self.microcontroller, parent=self)
        self.slidePositionController = core.SlidePositionController(self.navigationController,self.liveController,is_for_wellplate=True)
        self.autofocusController = core.AutoFocusController(self.camera,self.navigationController,self.liveController)
        self.scanCoordinates = core.ScanCoordinates()
        self.multipointController = core.MultiPointController(self.camera,self.navigationController,self.liveController,self.autofocusController,self.configurationManager,scanCoordinates=self.scanCoordinates,parent=self)
        if ENABLE_TRACKING:
            self.trackingController = core.TrackingController(self.camera,self.microcontroller,self.navigationController,self.configurationManager,self.liveController,self.autofocusController,self.imageDisplayWindow)
        self.imageSaver = core.ImageSaver()
        self.imageDisplay = core.ImageDisplay()
        self.navigationViewer = core.NavigationViewer(sample=str(WELLPLATE_FORMAT)+' well plate')

        # retract the objective
        self.navigationController.home_z()
        # wait for the operation to finish
        t0 = time.time()
        while self.microcontroller.is_busy():
            time.sleep(0.005)
            if time.time() - t0 > 10:
                print('z homing timeout, the program will exit')
                sys.exit(1)
        print('objective retracted')

        # set encoder arguments
        # set axis pid control enable
        # only ENABLE_PID_X and HAS_ENCODER_X are both enable, can be enable to PID
        if HAS_ENCODER_X == True:
            self.navigationController.configure_encoder(0, (SCREW_PITCH_X_MM * 1000) / ENCODER_RESOLUTION_UM_X, ENCODER_FLIP_DIR_X)
            self.navigationController.set_pid_control_enable(0, ENABLE_PID_X)
        if HAS_ENCODER_Y == True:
            self.navigationController.configure_encoder(1, (SCREW_PITCH_Y_MM * 1000) / ENCODER_RESOLUTION_UM_Y, ENCODER_FLIP_DIR_Y)
            self.navigationController.set_pid_control_enable(1, ENABLE_PID_Y)
        if HAS_ENCODER_Z == True:
            self.navigationController.configure_encoder(2, (SCREW_PITCH_Z_MM * 1000) / ENCODER_RESOLUTION_UM_Z, ENCODER_FLIP_DIR_Z)
            self.navigationController.set_pid_control_enable(2, ENABLE_PID_Z)
        time.sleep(0.5)

        self.navigationController.set_z_limit_pos_mm(SOFTWARE_POS_LIMIT.Z_POSITIVE)
        self.navigationController.set_z_limit_neg_mm(SOFTWARE_POS_LIMIT.Z_NEGATIVE)

        # home XY, set zero and set software limit
        print('home xy')
        timestamp_start = time.time()
        # x needs to be at > + 20 mm when homing y
        self.navigationController.move_x(20) # to-do: add blocking code
        while self.microcontroller.is_busy():
            time.sleep(0.005)
        # home y
        self.navigationController.home_y()
        t0 = time.time()
        while self.microcontroller.is_busy():
            time.sleep(0.005)
            if time.time() - t0 > 10:
                print('y homing timeout, the program will exit')
                sys.exit(1)
        self.navigationController.zero_y()
        # home x
        self.navigationController.home_x()
        t0 = time.time()
        while self.microcontroller.is_busy():
            time.sleep(0.005)
            if time.time() - t0 > 10:
                print('y homing timeout, the program will exit')
                sys.exit(1)
        self.navigationController.zero_x()
        self.slidePositionController.homing_done = True

        self.navigationController.set_x_limit_pos_mm(SOFTWARE_POS_LIMIT.X_POSITIVE)
        self.navigationController.set_x_limit_neg_mm(SOFTWARE_POS_LIMIT.X_NEGATIVE)
        self.navigationController.set_y_limit_pos_mm(SOFTWARE_POS_LIMIT.Y_POSITIVE)
        self.navigationController.set_y_limit_neg_mm(SOFTWARE_POS_LIMIT.Y_NEGATIVE)
        self.navigationController.set_z_limit_pos_mm(SOFTWARE_POS_LIMIT.Z_POSITIVE)

        # move to scanning position
        self.navigationController.move_x(20)
        while self.microcontroller.is_busy():
            time.sleep(0.005)
        self.navigationController.move_y(20)
        while self.microcontroller.is_busy():
            time.sleep(0.005)

<<<<<<< HEAD
        # move z
        self.navigationController.move_z_to(DEFAULT_Z_POS_MM)
        # wait for the operation to finish
        t0 = time.time() 
        while self.microcontroller.is_busy():
            time.sleep(0.005)
            if time.time() - t0 > 5:
                print('z return timeout, the program will exit')
                sys.exit(1)

=======
>>>>>>> 69993edd
        # set output's gains
        div = 1 if OUTPUT_GAINS.REFDIV is True else 0
        gains  = OUTPUT_GAINS.CHANNEL0_GAIN << 0 
        gains += OUTPUT_GAINS.CHANNEL1_GAIN << 1 
        gains += OUTPUT_GAINS.CHANNEL2_GAIN << 2 
        gains += OUTPUT_GAINS.CHANNEL3_GAIN << 3 
        gains += OUTPUT_GAINS.CHANNEL4_GAIN << 4 
        gains += OUTPUT_GAINS.CHANNEL5_GAIN << 5 
        gains += OUTPUT_GAINS.CHANNEL6_GAIN << 6 
        gains += OUTPUT_GAINS.CHANNEL7_GAIN << 7 
        self.microcontroller.configure_dac80508_refdiv_and_gain(div, gains)

        # set illumination intensity factor
        global ILLUMINATION_INTENSITY_FACTOR
        self.microcontroller.set_dac80508_scaling_factor_for_illumination(ILLUMINATION_INTENSITY_FACTOR)

        # open the camera
        # camera start streaming
        # self.camera.set_reverse_x(CAMERA_REVERSE_X) # these are not implemented for the cameras in use
        # self.camera.set_reverse_y(CAMERA_REVERSE_Y) # these are not implemented for the cameras in use
        self.camera.set_software_triggered_acquisition() #self.camera.set_continuous_acquisition()
        self.camera.set_callback(self.streamHandler.on_new_frame)
        self.camera.enable_callback()

        # load widgets
        if ENABLE_SPINNING_DISK_CONFOCAL:
            self.spinningDiskConfocalWidget = widgets.SpinningDiskConfocalWidget(self.xlight, self.configurationManager)

        if CAMERA_TYPE == "Toupcam":
            self.cameraSettingWidget = widgets.CameraSettingsWidget(self.camera,include_gain_exposure_time=True, include_camera_temperature_setting = True)
        else:
            self.cameraSettingWidget = widgets.CameraSettingsWidget(self.camera, include_gain_exposure_time=True, include_camera_temperature_setting=False)
        self.liveControlWidget = widgets.LiveControlWidget(self.streamHandler,self.liveController,self.configurationManager,show_display_options=True,show_autolevel=True,autolevel=True)
        self.navigationWidget = widgets.NavigationWidget(self.navigationController,self.slidePositionController,widget_configuration='384 well plate')
        self.dacControlWidget = widgets.DACControWidget(self.microcontroller)
        self.autofocusWidget = widgets.AutoFocusWidget(self.autofocusController)
        self.recordingControlWidget = widgets.RecordingWidget(self.streamHandler,self.imageSaver)
        if ENABLE_TRACKING:
            self.trackingControlWidget = widgets.TrackingControllerWidget(self.trackingController,self.configurationManager,show_configurations=TRACKING_SHOW_MICROSCOPE_CONFIGURATIONS)
        self.multiPointWidget = widgets.MultiPointWidget(self.multipointController,self.configurationManager)
        self.multiPointWidget2 = widgets.MultiPointWidget2(self.navigationController,self.navigationViewer,self.multipointController,self.configurationManager)

        self.recordTabWidget = QTabWidget()
        if ENABLE_TRACKING:
            self.recordTabWidget.addTab(self.trackingControlWidget, "Tracking")
        #self.recordTabWidget.addTab(self.recordingControlWidget, "Simple Recording")
        self.recordTabWidget.addTab(self.multiPointWidget, "Multipoint (Wellplate)")
        self.wellSelectionWidget = widgets.WellSelectionWidget(WELLPLATE_FORMAT)
        self.scanCoordinates.add_well_selector(self.wellSelectionWidget)

        if ENABLE_FLEXIBLE_MULTIPOINT:
            self.recordTabWidget.addTab(self.multiPointWidget2, "Flexible Multipoint")
        if ENABLE_SPINNING_DISK_CONFOCAL:
            self.recordTabWidget.addTab(self.spinningDiskConfocalWidget,"Spinning Disk Confocal")

        # layout widgets
        layout = QVBoxLayout() #layout = QStackedLayout()
        #layout.addWidget(self.cameraSettingWidget)
        layout.addWidget(self.liveControlWidget)
        layout.addWidget(self.navigationWidget)
        if SHOW_DAC_CONTROL:
            layout.addWidget(self.dacControlWidget)
        layout.addWidget(self.autofocusWidget)
        layout.addWidget(self.recordTabWidget)
        layout.addWidget(self.navigationViewer)
        layout.addStretch()

        # transfer the layout to the central widget
        self.centralWidget = QWidget()
        self.centralWidget.setLayout(layout)
        # self.centralWidget.setFixedSize(self.centralWidget.minimumSize())
        # self.centralWidget.setFixedWidth(self.centralWidget.minimumWidth())
        # self.centralWidget.setMaximumWidth(self.centralWidget.minimumWidth())
        self.centralWidget.setFixedWidth(self.centralWidget.minimumSizeHint().width())

        if SINGLE_WINDOW:
            dock_display = dock.Dock('Image Display', autoOrientation = False)
            dock_display.showTitleBar()
            dock_display.addWidget(self.imageDisplayTabs)
            dock_display.setStretch(x=100,y=100)
            dock_wellSelection = dock.Dock('Well Selector', autoOrientation = False)
            dock_wellSelection.showTitleBar()
            dock_wellSelection.addWidget(self.wellSelectionWidget)
            dock_wellSelection.setFixedHeight(dock_wellSelection.minimumSizeHint().height())
            dock_controlPanel = dock.Dock('Controls', autoOrientation = False)
            # dock_controlPanel.showTitleBar()
            dock_controlPanel.addWidget(self.centralWidget)
            dock_controlPanel.setStretch(x=1,y=None)
            dock_controlPanel.setFixedWidth(dock_controlPanel.minimumSizeHint().width())
            main_dockArea = dock.DockArea()
            main_dockArea.addDock(dock_display)
            main_dockArea.addDock(dock_wellSelection,'bottom')
            main_dockArea.addDock(dock_controlPanel,'right')
            self.setCentralWidget(main_dockArea)
            desktopWidget = QDesktopWidget()
            height_min = 0.9*desktopWidget.height()
            width_min = 0.96*desktopWidget.width()
            self.setMinimumSize(int(width_min),int(height_min))
        else:
            self.setCentralWidget(self.centralWidget)
            self.tabbedImageDisplayWindow = QMainWindow()
            self.tabbedImageDisplayWindow.setCentralWidget(self.imageDisplayTabs)
            self.tabbedImageDisplayWindow.setWindowFlags(self.windowFlags() | Qt.CustomizeWindowHint)
            self.tabbedImageDisplayWindow.setWindowFlags(self.windowFlags() & ~Qt.WindowCloseButtonHint)
            desktopWidget = QDesktopWidget()
            width = 0.96*desktopWidget.height()
            height = width
            self.tabbedImageDisplayWindow.setFixedSize(width,height)
            self.tabbedImageDisplayWindow.show()

        try:
            self.cswWindow = widgets.WrapperWindow(self.cameraSettingWidget)
        except AttributeError:
            pass

        try:
            self.cswfcWindow = widgets.WrapperWindow(self.cameraSettingWidget_focus_camera)
        except AttributeError:
            pass

        # make connections
        self.streamHandler.signal_new_frame_received.connect(self.liveController.on_new_frame)
        if USE_NAPARI_FOR_LIVE_VIEW:
            self.streamHandler.image_to_display.connect(lambda x: self.napariViewer_live.setImage('Live',x))
            self.autofocusController.image_to_display.connect(lambda x: self.napariViewer_live.setImage('Live',x))
            self.multipointController.image_to_display.connect(lambda x: self.napariViewer_live.setImage('Live',x))
        else:
            self.streamHandler.image_to_display.connect(self.imageDisplay.enqueue)
            self.imageDisplay.image_to_display.connect(self.imageDisplayWindow.display_image) # may connect streamHandler directly to imageDisplayWindow
            self.autofocusController.image_to_display.connect(self.imageDisplayWindow.display_image)
            self.multipointController.image_to_display.connect(self.imageDisplayWindow.display_image)            
        self.streamHandler.packet_image_to_write.connect(self.imageSaver.enqueue)
        self.multipointController.image_to_display_multi.connect(self.imageArrayDisplayWindow.display_image)
        # self.streamHandler.packet_image_for_tracking.connect(self.trackingController.on_new_frame)
        self.navigationController.xPos.connect(lambda x:self.navigationWidget.label_Xpos.setText("{:.2f}".format(x)))
        self.navigationController.yPos.connect(lambda x:self.navigationWidget.label_Ypos.setText("{:.2f}".format(x)))
        self.navigationController.zPos.connect(lambda x:self.navigationWidget.label_Zpos.setText("{:.2f}".format(x)))
        if ENABLE_TRACKING:
            self.navigationController.signal_joystick_button_pressed.connect(self.trackingControlWidget.slot_joystick_button_pressed)
        else:
            self.navigationController.signal_joystick_button_pressed.connect(self.autofocusController.autofocus)

        self.multipointController.signal_current_configuration.connect(self.liveControlWidget.set_microscope_mode)

        self.liveControlWidget.signal_newExposureTime.connect(self.cameraSettingWidget.set_exposure_time)
        self.liveControlWidget.signal_newAnalogGain.connect(self.cameraSettingWidget.set_analog_gain)
        self.liveControlWidget.update_camera_settings()
        if not USE_NAPARI_FOR_LIVE_VIEW:
            self.liveControlWidget.signal_autoLevelSetting.connect(self.imageDisplayWindow.set_autolevel)

        # load vs scan position switching
        self.slidePositionController.signal_slide_loading_position_reached.connect(self.navigationWidget.slot_slide_loading_position_reached)
        self.slidePositionController.signal_slide_loading_position_reached.connect(self.multiPointWidget.disable_the_start_aquisition_button)
        self.slidePositionController.signal_slide_scanning_position_reached.connect(self.navigationWidget.slot_slide_scanning_position_reached)
        self.slidePositionController.signal_slide_scanning_position_reached.connect(self.multiPointWidget.enable_the_start_aquisition_button)
        self.slidePositionController.signal_clear_slide.connect(self.navigationViewer.clear_slide)

        # display the FOV in the viewer
        self.navigationController.xyPos.connect(self.navigationViewer.update_current_location)
        self.multipointController.signal_register_current_fov.connect(self.navigationViewer.register_fov)

        # (double) click to move to a well
        self.wellSelectionWidget.signal_wellSelectedPos.connect(self.navigationController.move_to)

        # camera
        self.camera.set_callback(self.streamHandler.on_new_frame)

        # laser autofocus
        if SUPPORT_LASER_AUTOFOCUS:

            # controllers
            self.configurationManager_focus_camera = core.ConfigurationManager(filename='./focus_camera_configurations.xml')
            self.streamHandler_focus_camera = core.StreamHandler()
            self.liveController_focus_camera = core.LiveController(self.camera_focus,self.microcontroller,self.configurationManager_focus_camera,control_illumination=False,for_displacement_measurement=True)
            self.multipointController = core.MultiPointController(self.camera,self.navigationController,self.liveController,self.autofocusController,self.configurationManager,scanCoordinates=self.scanCoordinates,parent=self)
            self.imageDisplayWindow_focus = core.ImageDisplayWindow(draw_crosshairs=True)
            self.displacementMeasurementController = core_displacement_measurement.DisplacementMeasurementController()
            self.laserAutofocusController = core.LaserAutofocusController(self.microcontroller,self.camera_focus,self.liveController_focus_camera,self.navigationController,has_two_interfaces=HAS_TWO_INTERFACES,use_glass_top=USE_GLASS_TOP,look_for_cache=False)

            # camera
            self.camera_focus.set_software_triggered_acquisition() #self.camera.set_continuous_acquisition()
            self.camera_focus.set_callback(self.streamHandler_focus_camera.on_new_frame)
            self.camera_focus.enable_callback()
            self.camera_focus.start_streaming()

            # widgets
            if FOCUS_CAMERA_TYPE == "Toupcam":
                self.cameraSettingWidget_focus_camera = widgets.CameraSettingsWidget(self.camera_focus,include_gain_exposure_time=True, include_camera_temperature_setting = True)
            else:
                self.cameraSettingWidget_focus_camera = widgets.CameraSettingsWidget(self.camera_focus, include_gain_exposure_time=True, include_camera_temperature_setting=False)

            self.liveControlWidget_focus_camera = widgets.LiveControlWidget(self.streamHandler_focus_camera,self.liveController_focus_camera,self.configurationManager_focus_camera,show_display_options=True)
            self.waveformDisplay = widgets.WaveformDisplay(N=1000,include_x=True,include_y=False)
            self.displacementMeasurementWidget = widgets.DisplacementMeasurementWidget(self.displacementMeasurementController,self.waveformDisplay)
            self.laserAutofocusControlWidget = widgets.LaserAutofocusControlWidget(self.laserAutofocusController)

            self.recordTabWidget.addTab(self.laserAutofocusControlWidget, "Laser Autofocus Control")

            dock_laserfocus_image_display = dock.Dock('Focus Camera Image Display', autoOrientation = False)
            dock_laserfocus_image_display.showTitleBar()
            dock_laserfocus_image_display.addWidget(self.imageDisplayWindow_focus.widget)
            dock_laserfocus_image_display.setStretch(x=100,y=100)

            dock_laserfocus_liveController = dock.Dock('Focus Camera Controller', autoOrientation = False)
            dock_laserfocus_liveController.showTitleBar()
            dock_laserfocus_liveController.addWidget(self.liveControlWidget_focus_camera)
            dock_laserfocus_liveController.setStretch(x=100,y=100)
            # dock_laserfocus_liveController.setFixedHeight(self.liveControlWidget_focus_camera.minimumSizeHint().height())
            dock_laserfocus_liveController.setFixedWidth(self.liveControlWidget_focus_camera.minimumSizeHint().width())

            dock_waveform = dock.Dock('Displacement Measurement', autoOrientation = False)
            dock_waveform.showTitleBar()
            dock_waveform.addWidget(self.waveformDisplay)
            dock_waveform.setStretch(x=100,y=40)

            dock_displayMeasurement =  dock.Dock('Displacement Measurement Control', autoOrientation = False)
            dock_displayMeasurement.showTitleBar()
            dock_displayMeasurement.addWidget(self.displacementMeasurementWidget)
            dock_displayMeasurement.setStretch(x=100,y=40)
            dock_displayMeasurement.setFixedWidth(self.displacementMeasurementWidget.minimumSizeHint().width())

            laserfocus_dockArea = dock.DockArea()
            laserfocus_dockArea.addDock(dock_laserfocus_image_display)
            laserfocus_dockArea.addDock(dock_laserfocus_liveController,'right',relativeTo=dock_laserfocus_image_display)
            if SHOW_LEGACY_DISPLACEMENT_MEASUREMENT_WINDOWS:
                laserfocus_dockArea.addDock(dock_waveform,'bottom',relativeTo=dock_laserfocus_liveController)
                laserfocus_dockArea.addDock(dock_displayMeasurement,'bottom',relativeTo=dock_waveform)

            # self.imageDisplayWindow_focus.widget
            self.imageDisplayTabs.addTab(laserfocus_dockArea,"Laser-based Focus")

            # connections
            self.liveControlWidget_focus_camera.signal_newExposureTime.connect(self.cameraSettingWidget_focus_camera.set_exposure_time)
            self.liveControlWidget_focus_camera.signal_newAnalogGain.connect(self.cameraSettingWidget_focus_camera.set_analog_gain)
            self.liveControlWidget_focus_camera.update_camera_settings()

            self.streamHandler_focus_camera.signal_new_frame_received.connect(self.liveController_focus_camera.on_new_frame)
            self.streamHandler_focus_camera.image_to_display.connect(self.imageDisplayWindow_focus.display_image)

            self.streamHandler_focus_camera.image_to_display.connect(self.displacementMeasurementController.update_measurement)
            self.displacementMeasurementController.signal_plots.connect(self.waveformDisplay.plot)
            self.displacementMeasurementController.signal_readings.connect(self.displacementMeasurementWidget.display_readings)
            self.laserAutofocusController.image_to_display.connect(self.imageDisplayWindow_focus.display_image)

        if not USE_NAPARI_FOR_LIVE_VIEW:
            self.imageDisplayWindow.image_click_coordinates.connect(self.navigationController.move_from_click)

        self.navigationController.move_to_cached_position()

    def closeEvent(self, event):

        self.navigationController.cache_current_position()

        # move the objective to a defined position upon exit
        self.navigationController.move_x(0.1) # temporary bug fix - move_x needs to be called before move_x_to if the stage has been moved by the joystick
        while self.microcontroller.is_busy():
            time.sleep(0.005)
        self.navigationController.move_x_to(30)
        while self.microcontroller.is_busy():
            time.sleep(0.005)
        self.navigationController.move_y(0.1) # temporary bug fix - move_y needs to be called before move_y_to if the stage has been moved by the joystick
        while self.microcontroller.is_busy():
            time.sleep(0.005)
        self.navigationController.move_y_to(30)
        while self.microcontroller.is_busy():
            time.sleep(0.005)

        self.navigationController.turnoff_axis_pid_control()

        self.liveController.stop_live()
        self.camera.close()
        self.imageSaver.close()
        self.imageDisplay.close()
        if not SINGLE_WINDOW:
            self.imageDisplayWindow.close()
            self.imageArrayDisplayWindow.close()
            self.tabbedImageDisplayWindow.close()
        if SUPPORT_LASER_AUTOFOCUS:
            self.liveController_focus_camera.stop_live()
            self.camera_focus.close()
            self.imageDisplayWindow_focus.close()
        self.microcontroller.close()

        try:
            self.cswWindow.closeForReal(event)
        except AttributeError:
            pass

        try:
            self.cswfcWindow.closeForReal(event)
        except AttributeError:
            pass

        event.accept()<|MERGE_RESOLUTION|>--- conflicted
+++ resolved
@@ -230,19 +230,6 @@
         while self.microcontroller.is_busy():
             time.sleep(0.005)
 
-<<<<<<< HEAD
-        # move z
-        self.navigationController.move_z_to(DEFAULT_Z_POS_MM)
-        # wait for the operation to finish
-        t0 = time.time() 
-        while self.microcontroller.is_busy():
-            time.sleep(0.005)
-            if time.time() - t0 > 5:
-                print('z return timeout, the program will exit')
-                sys.exit(1)
-
-=======
->>>>>>> 69993edd
         # set output's gains
         div = 1 if OUTPUT_GAINS.REFDIV is True else 0
         gains  = OUTPUT_GAINS.CHANNEL0_GAIN << 0 
